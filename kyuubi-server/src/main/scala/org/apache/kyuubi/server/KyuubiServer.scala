/*
 * Licensed to the Apache Software Foundation (ASF) under one or more
 * contributor license agreements.  See the NOTICE file distributed with
 * this work for additional information regarding copyright ownership.
 * The ASF licenses this file to You under the Apache License, Version 2.0
 * (the "License"); you may not use this file except in compliance with
 * the License.  You may obtain a copy of the License at
 *
 *    http://www.apache.org/licenses/LICENSE-2.0
 *
 * Unless required by applicable law or agreed to in writing, software
 * distributed under the License is distributed on an "AS IS" BASIS,
 * WITHOUT WARRANTIES OR CONDITIONS OF ANY KIND, either express or implied.
 * See the License for the specific language governing permissions and
 * limitations under the License.
 */

package org.apache.kyuubi.server

import scala.util.Properties

import org.apache.hadoop.conf.Configuration
import org.apache.hadoop.security.UserGroupInformation

import org.apache.kyuubi._
import org.apache.kyuubi.config.KyuubiConf
import org.apache.kyuubi.config.KyuubiConf.{FRONTEND_PROTOCOLS, FrontendProtocols}
import org.apache.kyuubi.config.KyuubiConf.FrontendProtocols._
import org.apache.kyuubi.events.{EventBus, KyuubiServerInfoEvent, ServerEventHandlerRegister}
import org.apache.kyuubi.ha.HighAvailabilityConf._
import org.apache.kyuubi.ha.client.{AuthTypes, ServiceDiscovery}
import org.apache.kyuubi.metrics.{MetricsConf, MetricsSystem}
import org.apache.kyuubi.server.metadata.jdbc.JDBCMetadataStoreConf
import org.apache.kyuubi.service.{AbstractBackendService, AbstractFrontendService, Serverable, ServiceState}
import org.apache.kyuubi.util.{KyuubiHadoopUtils, SignalRegister}
import org.apache.kyuubi.zookeeper.EmbeddedZookeeper

/**
 * kyuubi主程序，入口类
 *
 * object: 相当于java中的静态类
 */
object KyuubiServer extends Logging {
  private val zkServer = new EmbeddedZookeeper()
  private[kyuubi] var kyuubiServer: KyuubiServer = _
  @volatile private[kyuubi] var hadoopConf: Configuration = _

  def startServer(conf: KyuubiConf): KyuubiServer = {
    hadoopConf = KyuubiHadoopUtils.newHadoopConf(conf)

    // 判断kyuubi conf中是否配置了ServiceDiscovery：通过kyuubi.ha.addresses
    if (!ServiceDiscovery.supportServiceDiscovery(conf)) {
      zkServer.initialize(conf)
      zkServer.start()
      conf.set(HA_ADDRESSES, zkServer.getConnectString)
      conf.set(HA_ZK_AUTH_TYPE, AuthTypes.NONE.toString)
    }

    val server = conf.get(KyuubiConf.SERVER_NAME) match {
      case Some(s) => new KyuubiServer(s)
      case _ => new KyuubiServer()
    }
    try {
      server.initialize(conf)
    } catch {
      case e: Exception =>
        if (zkServer.getServiceState == ServiceState.STARTED) {
          zkServer.stop()
        }
        throw e
    }
    server.start()
    Utils.addShutdownHook(() => server.stop(), Utils.SERVER_SHUTDOWN_PRIORITY)
    server
  }

  def main(args: Array[String]): Unit = {
    info(
      """
        |                  Welcome to
        |  __  __                           __
        | /\ \/\ \                         /\ \      __
        | \ \ \/'/'  __  __  __  __  __  __\ \ \____/\_\
        |  \ \ , <  /\ \/\ \/\ \/\ \/\ \/\ \\ \ '__`\/\ \
        |   \ \ \\`\\ \ \_\ \ \ \_\ \ \ \_\ \\ \ \L\ \ \ \
        |    \ \_\ \_\/`____ \ \____/\ \____/ \ \_,__/\ \_\
        |     \/_/\/_/`/___/> \/___/  \/___/   \/___/  \/_/
        |                /\___/
        |                \/__/
       """.stripMargin)
    info(s"Version: $KYUUBI_VERSION, Revision: $REVISION, Branch: $BRANCH," +
      s" Java: $JAVA_COMPILE_VERSION, Scala: $SCALA_COMPILE_VERSION," +
      s" Spark: $SPARK_COMPILE_VERSION, Hadoop: $HADOOP_COMPILE_VERSION," +
      s" Hive: $HIVE_COMPILE_VERSION, Flink: $FLINK_COMPILE_VERSION," +
      s" Trino: $TRINO_COMPILE_VERSION")
    info(s"Using Scala ${Properties.versionString}, ${Properties.javaVmName}," +
      s" ${Properties.javaVersion}")

    // 信号寄存器
    SignalRegister.registerLogger(logger)

<<<<<<< HEAD
    // 加载配置文件
    val conf: KyuubiConf  = new KyuubiConf().loadFileDefaults()
=======
    // register conf entries
    JDBCMetadataStoreConf
    val conf = new KyuubiConf().loadFileDefaults()
>>>>>>> c577dc7e
    UserGroupInformation.setConfiguration(KyuubiHadoopUtils.newHadoopConf(conf))
    startServer(conf)
  }

  private[kyuubi] def getHadoopConf(): Configuration = {
    hadoopConf
  }

  private[kyuubi] def reloadHadoopConf(): Unit = synchronized {
    val _hadoopConf = KyuubiHadoopUtils.newHadoopConf(new KyuubiConf().loadFileDefaults())
    hadoopConf = _hadoopConf
  }
}

class KyuubiServer(name: String) extends Serverable(name) {

  def this() = this(classOf[KyuubiServer].getSimpleName)

  override val backendService: AbstractBackendService =
    new KyuubiBackendService() with BackendServiceMetric

  override lazy val frontendServices: Seq[AbstractFrontendService] =
    conf.get(FRONTEND_PROTOCOLS).map(FrontendProtocols.withName).map {
      case THRIFT_BINARY => new KyuubiTBinaryFrontendService(this)
      case THRIFT_HTTP => new KyuubiTHttpFrontendService(this)
      case REST =>
        warn("REST frontend protocol is experimental, API may change in the future.")
        new KyuubiRestFrontendService(this)
      case MYSQL =>
        warn("MYSQL frontend protocol is experimental.")
        new KyuubiMySQLFrontendService(this)
      case TRINO =>
        warn("Trio frontend protocol is experimental.")
        new KyuubiTrinoFrontendService(this)
      case other =>
        throw new UnsupportedOperationException(s"Frontend protocol $other is not supported yet.")
    }

  override def initialize(conf: KyuubiConf): Unit = synchronized {
    initLoggerEventHandler(conf)

    val kinit = new KinitAuxiliaryService()
    addService(kinit)

    if (conf.get(MetricsConf.METRICS_ENABLED)) {
      addService(new MetricsSystem)
    }
    super.initialize(conf)
  }

  override def start(): Unit = {
    super.start()
    KyuubiServer.kyuubiServer = this
    KyuubiServerInfoEvent(this, ServiceState.STARTED).foreach(EventBus.post)
  }

  override def stop(): Unit = {
    KyuubiServerInfoEvent(this, ServiceState.STOPPED).foreach(EventBus.post)
    super.stop()
  }

  private def initLoggerEventHandler(conf: KyuubiConf): Unit = {
    ServerEventHandlerRegister.registerEventLoggers(conf)
  }

  override protected def stopServer(): Unit = {}
}<|MERGE_RESOLUTION|>--- conflicted
+++ resolved
@@ -35,11 +35,6 @@
 import org.apache.kyuubi.util.{KyuubiHadoopUtils, SignalRegister}
 import org.apache.kyuubi.zookeeper.EmbeddedZookeeper
 
-/**
- * kyuubi主程序，入口类
- *
- * object: 相当于java中的静态类
- */
 object KyuubiServer extends Logging {
   private val zkServer = new EmbeddedZookeeper()
   private[kyuubi] var kyuubiServer: KyuubiServer = _
@@ -47,8 +42,6 @@
 
   def startServer(conf: KyuubiConf): KyuubiServer = {
     hadoopConf = KyuubiHadoopUtils.newHadoopConf(conf)
-
-    // 判断kyuubi conf中是否配置了ServiceDiscovery：通过kyuubi.ha.addresses
     if (!ServiceDiscovery.supportServiceDiscovery(conf)) {
       zkServer.initialize(conf)
       zkServer.start()
@@ -95,18 +88,11 @@
       s" Trino: $TRINO_COMPILE_VERSION")
     info(s"Using Scala ${Properties.versionString}, ${Properties.javaVmName}," +
       s" ${Properties.javaVersion}")
-
-    // 信号寄存器
     SignalRegister.registerLogger(logger)
 
-<<<<<<< HEAD
-    // 加载配置文件
-    val conf: KyuubiConf  = new KyuubiConf().loadFileDefaults()
-=======
     // register conf entries
     JDBCMetadataStoreConf
     val conf = new KyuubiConf().loadFileDefaults()
->>>>>>> c577dc7e
     UserGroupInformation.setConfiguration(KyuubiHadoopUtils.newHadoopConf(conf))
     startServer(conf)
   }
